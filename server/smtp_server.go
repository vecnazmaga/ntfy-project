--- conflicted
+++ resolved
@@ -43,20 +43,9 @@
 	}
 }
 
-<<<<<<< HEAD
-func (b *smtpBackend) Login(state *smtp.ConnectionState, username, _ string) (smtp.Session, error) {
-	logem(state).Debug("Incoming mail, login with user %s", username)
-	return &smtpSession{backend: b, state: state}, nil
-}
-
-func (b *smtpBackend) AnonymousLogin(state *smtp.ConnectionState) (smtp.Session, error) {
-	logem(state).Debug("Incoming mail, anonymous login")
-	return &smtpSession{backend: b, state: state}, nil
-=======
 func (b *smtpBackend) NewSession(conn *smtp.Conn) (smtp.Session, error) {
-	log.Debug("%s Incoming mail", logSMTPPrefix(conn))
+	logem(conn).Debug("Incoming mail")
 	return &smtpSession{backend: b, conn: conn}, nil
->>>>>>> d33b7b66
 }
 
 func (b *smtpBackend) Counts() (total int64, success int64, failure int64) {
@@ -73,32 +62,18 @@
 	mu      sync.Mutex
 }
 
-<<<<<<< HEAD
-func (s *smtpSession) AuthPlain(username, password string) error {
-	logem(s.state).Debug("AUTH PLAIN (with username %s)", username)
-	return nil
-}
-
-func (s *smtpSession) Mail(from string, opts smtp.MailOptions) error {
-	logem(s.state).Debug("MAIL FROM: %s (with options: %#v)", from, opts)
-=======
 func (s *smtpSession) AuthPlain(username, _ string) error {
-	log.Debug("%s AUTH PLAIN (with username %s)", logSMTPPrefix(s.conn), username)
+	logem(s.conn).Field("smtp_username", username).Debug("AUTH PLAIN (with username %s)", username)
 	return nil
 }
 
 func (s *smtpSession) Mail(from string, opts *smtp.MailOptions) error {
-	log.Debug("%s MAIL FROM: %s (with options: %#v)", logSMTPPrefix(s.conn), from, opts)
->>>>>>> d33b7b66
+	logem(s.conn).Field("smtp_mail_from", from).Debug("MAIL FROM: %s", from)
 	return nil
 }
 
 func (s *smtpSession) Rcpt(to string) error {
-<<<<<<< HEAD
-	logem(s.state).Debug("RCPT TO: %s", to)
-=======
-	log.Debug("%s RCPT TO: %s", logSMTPPrefix(s.conn), to)
->>>>>>> d33b7b66
+	logem(s.conn).Field("smtp_rcpt_to", to).Debug("RCPT TO: %s", to)
 	return s.withFailCount(func() error {
 		conf := s.backend.config
 		addressList, err := mail.ParseAddressList(to)
@@ -135,18 +110,11 @@
 		if err != nil {
 			return err
 		}
-<<<<<<< HEAD
-		ev := logem(s.state).Tag(tagSMTP)
+		ev := logem(s.conn)
 		if ev.IsTrace() {
 			ev.Field("smtp_data", string(b)).Trace("DATA")
 		} else if ev.IsDebug() {
-			ev.Debug("DATA: %d byte(s)", len(b))
-=======
-		if log.IsTrace() {
-			log.Trace("%s DATA: %s", logSMTPPrefix(s.conn), string(b))
-		} else if log.IsDebug() {
-			log.Debug("%s DATA: %d byte(s)", logSMTPPrefix(s.conn), len(b))
->>>>>>> d33b7b66
+			ev.Field("smtp_data_len", len(b)).Debug("DATA")
 		}
 		msg, err := mail.ReadMessage(bytes.NewReader(b))
 		if err != nil {
@@ -228,11 +196,7 @@
 	if err != nil {
 		// Almost all of these errors are parse errors, and user input errors.
 		// We do not want to spam the log with WARN messages.
-<<<<<<< HEAD
-		logem(s.state).Err(err).Debug("Incoming mail error")
-=======
-		log.Debug("%s Incoming mail error: %s", logSMTPPrefix(s.conn), err.Error())
->>>>>>> d33b7b66
+		logem(s.conn).Err(err).Debug("Incoming mail error")
 		s.backend.failure++
 	}
 	return err
