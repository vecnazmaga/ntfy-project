--- conflicted
+++ resolved
@@ -18,16 +18,16 @@
 
 // message represents a message published to a topic
 type message struct {
-<<<<<<< HEAD
 	ID         string      `json:"id"`    // Random message ID
 	Time       int64       `json:"time"`  // Unix time in seconds
 	Event      string      `json:"event"` // One of the above
 	Topic      string      `json:"topic"`
 	Priority   int         `json:"priority,omitempty"`
 	Tags       []string    `json:"tags,omitempty"`
+	Click      string      `json:"click,omitempty"`
+	Attachment *attachment `json:"attachment,omitempty"`
 	Title      string      `json:"title,omitempty"`
 	Message    string      `json:"message,omitempty"`
-	Attachment *attachment `json:"attachment,omitempty"`
 }
 
 type attachment struct {
@@ -37,17 +37,6 @@
 	Expires    int64  `json:"expires"`
 	PreviewURL string `json:"preview_url"`
 	URL        string `json:"url"`
-=======
-	ID       string   `json:"id"`    // Random message ID
-	Time     int64    `json:"time"`  // Unix time in seconds
-	Event    string   `json:"event"` // One of the above
-	Topic    string   `json:"topic"`
-	Priority int      `json:"priority,omitempty"`
-	Tags     []string `json:"tags,omitempty"`
-	Click    string   `json:"click,omitempty"`
-	Title    string   `json:"title,omitempty"`
-	Message  string   `json:"message,omitempty"`
->>>>>>> 50d4bd75
 }
 
 // messageEncoder is a function that knows how to encode a message
