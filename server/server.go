--- conflicted
+++ resolved
@@ -340,7 +340,7 @@
 		return err
 	}
 	m := newDefaultMessage(t.ID, strings.TrimSpace(string(b)))
-	cache, firebase, email, unifiedpush, err := s.parseParams(r, m)
+	cache, firebase, email, err := s.parseParams(r, m)
 	if err != nil {
 		return err
 	}
@@ -401,11 +401,10 @@
 	return nil
 }
 
-func (s *Server) parseParams(r *http.Request, m *message) (cache bool, firebase bool, email string, unifiedpush bool, err error) {
+func (s *Server) parseParams(r *http.Request, m *message) (cache bool, firebase bool, email string, err error) {
 	cache = readParam(r, "x-cache", "cache") != "no"
 	firebase = readParam(r, "x-firebase", "firebase") != "no"
 	email = readParam(r, "x-email", "x-e-mail", "email", "e-mail", "mail", "e")
-	unifiedpush = readParam(r, "up", "unifiedpush") == "1"
 	m.Title = readParam(r, "x-title", "title", "t")
 	messageStr := readParam(r, "x-message", "message", "m")
 	if messageStr != "" {
@@ -413,11 +412,7 @@
 	}
 	m.Priority, err = util.ParsePriority(readParam(r, "x-priority", "priority", "prio", "p"))
 	if err != nil {
-<<<<<<< HEAD
-		return false, false, "", false, errHTTPBadRequest
-=======
 		return false, false, "", errHTTPBadRequestPriorityInvalid
->>>>>>> c6a694a4
 	}
 	tagsStr := readParam(r, "x-tags", "tags", "tag", "ta")
 	if tagsStr != "" {
@@ -429,20 +424,6 @@
 	delayStr := readParam(r, "x-delay", "delay", "x-at", "at", "x-in", "in")
 	if delayStr != "" {
 		if !cache {
-<<<<<<< HEAD
-			return false, false, "", false, errHTTPBadRequest
-		}
-		if email != "" {
-			return false, false, "", false, errHTTPBadRequest // we cannot store the email address (yet)
-		}
-		delay, err := util.ParseFutureTime(delayStr, time.Now())
-		if err != nil {
-			return false, false, "", false, errHTTPBadRequest
-		} else if delay.Unix() < time.Now().Add(s.config.MinDelay).Unix() {
-			return false, false, "", false, errHTTPBadRequest
-		} else if delay.Unix() > time.Now().Add(s.config.MaxDelay).Unix() {
-			return false, false, "", false, errHTTPBadRequest
-=======
 			return false, false, "", errHTTPBadRequestDelayNoCache
 		}
 		if email != "" {
@@ -455,11 +436,10 @@
 			return false, false, "", errHTTPBadRequestDelayTooSmall
 		} else if delay.Unix() > time.Now().Add(s.config.MaxDelay).Unix() {
 			return false, false, "", errHTTPBadRequestDelayTooLarge
->>>>>>> c6a694a4
 		}
 		m.Time = delay.Unix()
 	}
-	return cache, firebase, email, unifiedpush, nil
+	return cache, firebase, email, nil
 }
 
 func readParam(r *http.Request, names ...string) string {
